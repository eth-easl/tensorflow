#include "tensorflow/core/kernels/data/experimental/easl_service/service_cache_util.h"
#include "tensorflow/core/platform/stringprintf.h"
#include "tensorflow/core/protobuf/service_cache.pb.h"

namespace tensorflow {
namespace data {
namespace easl{
namespace service_cache_util {

namespace {
static constexpr const char *const kCacheLocation = "";

std::string GetFileName(const std::string& shard_directory,
                                uint64 file_id) {
  return io::JoinPath(shard_directory, strings::Printf("%08llu.easl",
                      static_cast<unsigned long long>(file_id)));
}

}

constexpr const char* const kMetadataFilename = "service_cache.metadata";
const int kWriterVersion = 2;
<<<<<<< HEAD
const char kCompression[] = ""; // can be SNAPPY, GZIP, ZLIB, "" for none.
=======
<<<<<<< HEAD
const char kCompression[] = "SNAPPY"; // can be SNAPPY, GZIP, ZLIB, "" for none.
>>>>>>> c1c26be59660118577fe87a45a672d6284e71cd3

=======
>>>>>>> a1c9095d65834276e33a3cef271c81cf15bd14ed

Writer::Writer(Env* env,
    const std::string& target_dir, const DataTypeVector& output_dtypes,
    const std::vector<PartialTensorShape>& output_shapes, 
    const int writer_count) : env_(env), target_dir_(target_dir), 
    output_dtypes_(output_dtypes), output_shapes_(output_shapes), 
    writer_count_(writer_count) {}

Writer::~Writer() {}

Status Writer::Initialize(){
  // TODO (damien-aymon) add constant for writer version.
  async_writer_ = std::make_unique<MultiThreadedAsyncWriter>(
      env_, /*file_index*/ 0, target_dir_, /*checkpoint_id*/ 0,
<<<<<<< HEAD
      kCompression, kWriterVersion, output_dtypes_,
=======
      io::compression::kNone, kWriterVersion, output_dtypes_,
<<<<<<< HEAD
>>>>>>> a1c9095d65834276e33a3cef271c81cf15bd14ed
      /*done*/ [this](Status s){
        // TODO (damien-aymon) check and propagate errors here!
        if (!s.ok()) {
          VLOG(0) << "EASL - writer error: "<< s.ToString();
        }
<<<<<<< HEAD
        //LOG(ERROR) << "AsyncWriter in snapshot writer failed: " << s;
=======
        //LOG(ERROR) << "MultiThreadedAsyncWriter in snapshot writer failed: " << s;
>>>>>>> a1c9095d65834276e33a3cef271c81cf15bd14ed
        //mutex_lock l(writer_status_mu_);
        //writer_status_ = s;
=======
      [this](Status s){
        if (!s.ok()) {
          VLOG(0) << "EASL - writer error: "<< s.ToString();
        }
>>>>>>> d0e7619d
        return;
      },
      writer_count_
  );

  return WriteMetadataFile(env_, target_dir_, output_dtypes_, output_shapes_);
}

Status Writer::Write(const std::vector<Tensor>& tensors){
  async_writer_->Write(tensors);
  // TODO (damien-aymon) check for errors in the async writer
  return Status::OK();
}

Status Writer::Close(){
  // Will call the destructor and block until done writing.
  async_writer_->SignalEOF();
  async_writer_.reset();

  // TODO(damien-aymon) check status in the async writer.
  return Status::OK();
}

Status Writer::WriteMetadataFile(
    Env* env, const std::string& path, const DataTypeVector& output_dtypes,
    const std::vector<PartialTensorShape>& output_shapes){
  experimental::CacheMetadataRecord metadata;
  metadata.set_creation_timestamp(EnvTime::NowMicros());
  metadata.set_version(kWriterVersion);
  for (const auto& output_dtype : output_dtypes) {
    metadata.add_dtype(output_dtype);
  }
  for (const auto& output_shape : output_shapes){
    TensorShapeProto* shape_proto = metadata.add_tensor_shape();
    output_shape.AsProto(shape_proto);
  }
  metadata.set_num_writers(writer_count_);

  string metadata_filename = io::JoinPath(target_dir_, kMetadataFilename);
  TF_RETURN_IF_ERROR(env->RecursivelyCreateDir(target_dir_));
  std::string tmp_filename =
      absl::StrCat(metadata_filename, "-tmp-", random::New64());
  TF_RETURN_IF_ERROR(WriteBinaryProto(env, tmp_filename, metadata));
  return env->RenameFile(tmp_filename, metadata_filename);
}

// -----------------------------------------------------------------------------
// MultiThreadedAsyncWriter
// -----------------------------------------------------------------------------

<<<<<<< HEAD
Reader::Reader(Env *env,
               const std::string &target_dir,
               const DataTypeVector& output_dtypes)
    : target_dir_(target_dir), env_(env), output_dtypes_(output_dtypes) {
  // TODO (damien-aymon) add constant for writer version.

}

Status Reader::Initialize() {

  // Read metadata first:
  // TODO (damien-aymon) not really useful anymore until more info in there
  TF_RETURN_IF_ERROR(ReadAndParseMetadataFile());

  std::string filename = io::JoinPath(target_dir_,
      strings::Printf("%08llu.easl",
          static_cast<unsigned long long>(0)));

  return snapshot_util::Reader::Create(
<<<<<<< HEAD
      env_, filename, kCompression,
=======
      env_, filename,io::compression::kNone,
>>>>>>> a1c9095d65834276e33a3cef271c81cf15bd14ed
      /*version*/ cache_file_version_, output_dtypes_, &reader_);
}

Status Reader::Read(std::vector<Tensor>* &read_tensors, bool* end_of_sequence) {
  *end_of_sequence = false;
  Status s = reader_->ReadTensors(read_tensors);
  if (!errors::IsOutOfRange(s)) {
    return s;
  }
      //Status status = AdvanceToNextFile(ctx->env());
      /*if (errors::IsNotFound(status)) {
        *end_of_sequence = true;
        return Status::OK();
      } else {
        return status;
      }
    }*/
  *end_of_sequence = true;
  return Status::OK();
}

Reader::~Reader(){}

Status Reader::ReadAndParseMetadataFile() {
  string metadata_filename = io::JoinPath(target_dir_, kMetadataFilename);
  TF_RETURN_IF_ERROR(env_->FileExists(metadata_filename));

  experimental::CacheMetadataRecord metadata;
  TF_RETURN_IF_ERROR(ReadBinaryProto(env_, metadata_filename, &metadata));

  cache_file_version_ = metadata.version();

  output_dtypes_ = DataTypeVector();
  for(auto dtype : metadata.dtype()){
    output_dtypes_.push_back(static_cast<DataType>(dtype));
  }

  output_shapes_ = std::vector<PartialTensorShape>();
  for(auto shape : metadata.tensor_shape()){
    output_shapes_.push_back(PartialTensorShape(shape));
  }

  return Status::OK();
}

=======
>>>>>>> d0e7619d
MultiThreadedAsyncWriter::MultiThreadedAsyncWriter(Env* env, int64 file_index,
                         const std::string& shard_directory,
                         uint64 checkpoint_id, const std::string& compression,
                         int64 version, const DataTypeVector& output_types,
                         std::function<void(Status)> done,
                         const int writer_count) : writer_count_(writer_count) {
  thread_pool_ = absl::make_unique<thread::ThreadPool>(env, ThreadOptions(),  
      absl::StrCat("thread_pool_", file_index), writer_count_, false);

  LOG(INFO) << "(MultiThreadedAsyncWriter) Starting ThreadPool"; 
  for (int i = 0; i < writer_count_; ++i) {
    thread_pool_->Schedule(
      [this, env, shard_directory, checkpoint_id, compression, version,
        &output_types, done = std::move(done), i] {
        // Note that `done` is not used since it causes a bug here 
        WriterThread(env, shard_directory, i, compression, version, 
            output_types);
        }
    );
  }
  LOG(INFO) << "(MultiThreadedAsyncWriter) Finished Starting ThreadPool";
}

void MultiThreadedAsyncWriter::Write(const std::vector<Tensor>& tensors) {
  mutex_lock l(mu_);
  snapshot_util::ElementOrEOF element;
  element.value = tensors;
  deque_.push_back(std::move(element));
}

void MultiThreadedAsyncWriter::SignalEOF() {
  mutex_lock l(mu_);
  
  for (int i = 0; i < writer_count_; ++i) {
    snapshot_util::ElementOrEOF be;
    be.end_of_sequence = true;
    deque_.push_back(std::move(be));
  }
}

void MultiThreadedAsyncWriter::Consume(snapshot_util::ElementOrEOF* be) {
  mutex_lock l(mu_);
  mu_.Await(tensorflow::Condition(this, 
      &MultiThreadedAsyncWriter::ElementAvailable));
  *be = deque_.front();
  deque_.pop_front();
}

bool MultiThreadedAsyncWriter::ElementAvailable() { return !deque_.empty(); }

Status MultiThreadedAsyncWriter::WriterThread(Env* env, 
                                 const std::string& shard_directory,
                                 uint64 writer_id,
                                 const std::string& compression, int64 version,
                                 DataTypeVector output_types) { 
  std::unique_ptr<snapshot_util::Writer> writer;
  // TODO (damien-aymon) Push this to the specific writers, so that we can make
  // the async writer more general (e.g. different file system, gs://, etc...)
  TF_RETURN_IF_ERROR(env->RecursivelyCreateDir(shard_directory));

  LOG(INFO) << "(Writer_" << writer_id << ") Created Dir "; 

  TF_RETURN_IF_ERROR(snapshot_util::Writer::Create(
      env, GetFileName(shard_directory, writer_id), 
      compression, version, std::move(output_types), &writer));
  
  int count = 0;
  LOG(INFO) << "(Writer_" << writer_id << ") Starting to write "; 

  while (true) {
    snapshot_util::ElementOrEOF be;
    Consume(&be);

    LOG(INFO) << "(Writer_" << writer_id << ") Read - " 
      << be.end_of_sequence << " - Total: " << ++count;
    if (be.end_of_sequence) {
      TF_RETURN_IF_ERROR(writer->Close());
      LOG(INFO) << "(Writer_" << writer_id << ") Closed w/ total read " 
                << count;
      break;
    }

    TF_RETURN_IF_ERROR(writer->WriteTensors(be.value));
  }
  return Status::OK();
}

// -----------------------------------------------------------------------------
// Reader
// -----------------------------------------------------------------------------

Reader::Reader(Env *env,
               const std::string &target_dir,
               const DataTypeVector& output_dtypes, const int reader_count)
    : target_dir_(target_dir), env_(env), output_dtypes_(output_dtypes), 
    reader_count_(reader_count), tensors_() {
  // TODO (damien-aymon) add constant for writer version.
}

Status Reader::Initialize() {
  // Read metadata first:
  // TODO (damien-aymon) not really useful anymore until more info in there
  TF_RETURN_IF_ERROR(ReadAndParseMetadataFile());
  
  // Find all the files of this dataset
  std::vector<string> files;
  TF_CHECK_OK(env_->GetMatchingPaths(io::JoinPath(target_dir_, "*\\.easl"), 
      &files));
  file_count_ = files.size();

  { 
    mutex_lock l(mu_);
    for (const auto& f : files)
      file_names_.push_back(f);
  }

  // Spawn the threadpool, and start reading from the files
  thread_pool_ = absl::make_unique<thread::ThreadPool>(env_, ThreadOptions(),  
      absl::StrCat("reader_thread_pool", reader_count_), reader_count_, false);

  LOG(INFO) << "(Reader) Starting ThreadPool"; 
  for (int i = 0; i < reader_count_; ++i) {
    thread_pool_->Schedule(
      [this, i] {
        ReaderThread(env_, i, cache_file_version_, output_dtypes_);
        }
    );
  }
  LOG(INFO) << "(Reader) Finished Starting ThreadPool";
}

void Reader::Consume(string* s, bool* end_of_sequence) {
  mutex_lock l(mu_);
  if (file_names_.empty()) {
    *s = ""; 
    *end_of_sequence = true;
  } else {
    *s = file_names_.front();
    file_names_.pop_front();
    *end_of_sequence = false;
  }
}

void Reader::Add(std::vector<Tensor>& tensors) {
  mutex_lock l(mu_add_);
  for (const auto& t : tensors)
    tensors_.push_back(t);
}

Status Reader::ReaderThread(Env *env, uint64 writer_id, int64 version, 
  DataTypeVector output_types) {
  LOG(INFO) << "(Reader_" << writer_id << ") Starting reading task";
  
  bool end_of_sequence = false; 

  while (!end_of_sequence) {
    std::string file_path;
    Consume(&file_path, &end_of_sequence);
    LOG(INFO) << "(Reader_" << writer_id << ") Got file " << file_path;

    if (!end_of_sequence) {
      LOG(INFO) << "(Reader_" << writer_id << ") Reading file " << file_path;
      std::unique_ptr<snapshot_util::Reader> reader;
      snapshot_util::Reader::Create(env, file_path, io::compression::kNone, 
          version, output_types, &reader);

      LOG(INFO) << "(Reader_" << writer_id << ") Starting to read file " << file_path;
      bool eof = false;
      while (!eof) {
        std::vector<Tensor> tensors;
        Status s = reader->ReadTensors(&tensors);
        Add(tensors);
        if (errors::IsOutOfRange(s)) {
          eof = true;
        }        
      }
      LOG(INFO) << "(Reader_" << writer_id << ") Finished reading file " << file_path;
    }
  }
  LOG(INFO) << "(Reader_" << writer_id << ") Finishing reading task";
  return Status::OK();
}

Status Reader::Read(std::vector<Tensor>* &read_tensors, bool* end_of_sequence) {
  mutex_lock l(mu_add_);
  *end_of_sequence = false;
  int64 n = output_dtypes_.size();

  LOG(INFO) << "(Reader) Task is getting invoked... Reading " << n;
  while (n-- > 0 && !tensors_.empty()) {
    read_tensors->push_back(tensors_.front());
    tensors_.pop_front();
  }

  LOG(INFO) << "(Reader) Task have read " << n;
  if (tensors_.empty() && file_names_.empty()) {
    *end_of_sequence = true;
  }
  LOG(INFO) << "(Reader) Still have some to read... Waiting... ";
  return Status::OK();
}

Reader::~Reader(){}

Status Reader::ReadAndParseMetadataFile() {
  string metadata_filename = io::JoinPath(target_dir_, kMetadataFilename);
  TF_RETURN_IF_ERROR(env_->FileExists(metadata_filename));

  experimental::CacheMetadataRecord metadata;
  TF_RETURN_IF_ERROR(ReadBinaryProto(env_, metadata_filename, &metadata));

  cache_file_version_ = metadata.version();

  output_dtypes_ = DataTypeVector();
  for(auto dtype : metadata.dtype()){
    output_dtypes_.push_back(static_cast<DataType>(dtype));
  }

  output_shapes_ = std::vector<PartialTensorShape>();
  for(auto shape : metadata.tensor_shape()){
    output_shapes_.push_back(PartialTensorShape(shape));
  }

  return Status::OK();
}


} // namespace service_cache_util
} // namespace easl
} // namespace data
} // namespace tensorflow<|MERGE_RESOLUTION|>--- conflicted
+++ resolved
@@ -20,15 +20,8 @@
 
 constexpr const char* const kMetadataFilename = "service_cache.metadata";
 const int kWriterVersion = 2;
-<<<<<<< HEAD
 const char kCompression[] = ""; // can be SNAPPY, GZIP, ZLIB, "" for none.
-=======
-<<<<<<< HEAD
-const char kCompression[] = "SNAPPY"; // can be SNAPPY, GZIP, ZLIB, "" for none.
->>>>>>> c1c26be59660118577fe87a45a672d6284e71cd3
-
-=======
->>>>>>> a1c9095d65834276e33a3cef271c81cf15bd14ed
+
 
 Writer::Writer(Env* env,
     const std::string& target_dir, const DataTypeVector& output_dtypes,
@@ -43,30 +36,15 @@
   // TODO (damien-aymon) add constant for writer version.
   async_writer_ = std::make_unique<MultiThreadedAsyncWriter>(
       env_, /*file_index*/ 0, target_dir_, /*checkpoint_id*/ 0,
-<<<<<<< HEAD
       kCompression, kWriterVersion, output_dtypes_,
-=======
-      io::compression::kNone, kWriterVersion, output_dtypes_,
-<<<<<<< HEAD
->>>>>>> a1c9095d65834276e33a3cef271c81cf15bd14ed
       /*done*/ [this](Status s){
         // TODO (damien-aymon) check and propagate errors here!
         if (!s.ok()) {
           VLOG(0) << "EASL - writer error: "<< s.ToString();
         }
-<<<<<<< HEAD
-        //LOG(ERROR) << "AsyncWriter in snapshot writer failed: " << s;
-=======
         //LOG(ERROR) << "MultiThreadedAsyncWriter in snapshot writer failed: " << s;
->>>>>>> a1c9095d65834276e33a3cef271c81cf15bd14ed
         //mutex_lock l(writer_status_mu_);
         //writer_status_ = s;
-=======
-      [this](Status s){
-        if (!s.ok()) {
-          VLOG(0) << "EASL - writer error: "<< s.ToString();
-        }
->>>>>>> d0e7619d
         return;
       },
       writer_count_
@@ -117,78 +95,6 @@
 // MultiThreadedAsyncWriter
 // -----------------------------------------------------------------------------
 
-<<<<<<< HEAD
-Reader::Reader(Env *env,
-               const std::string &target_dir,
-               const DataTypeVector& output_dtypes)
-    : target_dir_(target_dir), env_(env), output_dtypes_(output_dtypes) {
-  // TODO (damien-aymon) add constant for writer version.
-
-}
-
-Status Reader::Initialize() {
-
-  // Read metadata first:
-  // TODO (damien-aymon) not really useful anymore until more info in there
-  TF_RETURN_IF_ERROR(ReadAndParseMetadataFile());
-
-  std::string filename = io::JoinPath(target_dir_,
-      strings::Printf("%08llu.easl",
-          static_cast<unsigned long long>(0)));
-
-  return snapshot_util::Reader::Create(
-<<<<<<< HEAD
-      env_, filename, kCompression,
-=======
-      env_, filename,io::compression::kNone,
->>>>>>> a1c9095d65834276e33a3cef271c81cf15bd14ed
-      /*version*/ cache_file_version_, output_dtypes_, &reader_);
-}
-
-Status Reader::Read(std::vector<Tensor>* &read_tensors, bool* end_of_sequence) {
-  *end_of_sequence = false;
-  Status s = reader_->ReadTensors(read_tensors);
-  if (!errors::IsOutOfRange(s)) {
-    return s;
-  }
-      //Status status = AdvanceToNextFile(ctx->env());
-      /*if (errors::IsNotFound(status)) {
-        *end_of_sequence = true;
-        return Status::OK();
-      } else {
-        return status;
-      }
-    }*/
-  *end_of_sequence = true;
-  return Status::OK();
-}
-
-Reader::~Reader(){}
-
-Status Reader::ReadAndParseMetadataFile() {
-  string metadata_filename = io::JoinPath(target_dir_, kMetadataFilename);
-  TF_RETURN_IF_ERROR(env_->FileExists(metadata_filename));
-
-  experimental::CacheMetadataRecord metadata;
-  TF_RETURN_IF_ERROR(ReadBinaryProto(env_, metadata_filename, &metadata));
-
-  cache_file_version_ = metadata.version();
-
-  output_dtypes_ = DataTypeVector();
-  for(auto dtype : metadata.dtype()){
-    output_dtypes_.push_back(static_cast<DataType>(dtype));
-  }
-
-  output_shapes_ = std::vector<PartialTensorShape>();
-  for(auto shape : metadata.tensor_shape()){
-    output_shapes_.push_back(PartialTensorShape(shape));
-  }
-
-  return Status::OK();
-}
-
-=======
->>>>>>> d0e7619d
 MultiThreadedAsyncWriter::MultiThreadedAsyncWriter(Env* env, int64 file_index,
                          const std::string& shard_directory,
                          uint64 checkpoint_id, const std::string& compression,
