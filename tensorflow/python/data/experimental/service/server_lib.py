--- conflicted
+++ resolved
@@ -228,18 +228,13 @@
       connect to this worker.
     port: Specifies the port to bind to. A value of 0 indicates that the worker
       can bind to any available port.
-<<<<<<< HEAD
     protocol: (Optional.) Specifies the protocol to be used by the server.
       Defaults to `"grpc"`.
-=======
-    protocol: Specifies the protocol to be used by the server.
-      Acceptable values include `"grpc" and "grpc+local"`.
     heartbeat_interval_ms: How often the worker should heartbeat to the
       dispatcher, in milliseconds. If not set, the runtime will select a
       reasonable default. A higher value will reduce the load on the dispatcher,
       while a lower value will reduce the time it takes to reclaim resources
       from finished jobs.
->>>>>>> 0eda0375
   """
 
   def __new__(cls,
