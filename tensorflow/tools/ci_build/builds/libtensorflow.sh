#!/usr/bin/env bash
# Copyright 2016 The TensorFlow Authors. All Rights Reserved.
#
# Licensed under the Apache License, Version 2.0 (the "License");
# you may not use this file except in compliance with the License.
# You may obtain a copy of the License at
#
#     http://www.apache.org/licenses/LICENSE-2.0
#
# Unless required by applicable law or agreed to in writing, software
# distributed under the License is distributed on an "AS IS" BASIS,
# WITHOUT WARRANTIES OR CONDITIONS OF ANY KIND, either express or implied.
# See the License for the specific language governing permissions and
# limitations under the License.
# ==============================================================================
#
# Script to generate tarballs:
# (1) The TensorFlow C-library: Containing C API header files and libtensorflow.so
# (2) Native library for the TensorFlow Java API: Containing libtensorflow_jni.so
# And jars:
# (3) Java API .jar
# (4) Java API sources .jar
#
# These binary distributions will allow use of TensorFlow in various languages
# without having to compile the TensorFlow framework from sources, which takes
# a while and also introduces many other dependencies.
#
# Usage:
# - Source this file in another bash script
# - Execute build_libtensorflow_tarball SUFFIX
#
# Produces:
# - lib_package/libtensorflow${SUFFIX}.tar.gz
# - lib_package/libtensorflow_jni${SUFFIX}.tar.gz
# - lib_package/libtensorflow.jar
# - lib_package/libtensorflow-src.jar
# - lib_package/libtensorflow_proto.zip
#
# ASSUMPTIONS:
# - build_libtensorflow_tarball is invoked from the root of the git tree.
# - Any environment variables needed by the "configure" script have been set.

function build_libtensorflow_tarball() {
  # Sanity check that this is being run from the root of the git repository.
  if [ ! -e "WORKSPACE" ]; then
    echo "Must run this from the root of the bazel workspace"
    exit 1
  fi
  # Delete any leftovers from previous builds in this workspace.
  DIR=lib_package
  rm -rf ${DIR}

  TARBALL_SUFFIX="${1}"
<<<<<<< HEAD
  BAZEL="bazel --bazelrc ./tensorflow/tools/ci_build/install/.bazelrc"
  BAZEL_OPTS="-c opt --cxxopt=-D_GLIBCXX_USE_CXX11_ABI=0"
=======
  BAZEL_OPTS="-c opt --cxxopt=-D_GLIBCXX_USE_CXX11_ABI=0"
  export CC_OPT_FLAGS='-mavx'
>>>>>>> ad07a86d
  if [ "${TF_NEED_CUDA}" == "1" ]; then
    BAZEL_OPTS="${BAZEL_OPTS} --config=cuda"
  fi
  bazel clean --expunge
  yes "" | ./configure

  # Remove this test call when
  # https://github.com/bazelbuild/bazel/issues/2352
  # and https://github.com/bazelbuild/bazel/issues/1580
  # have been resolved and the "manual" tags on the BUILD targets
  # in tensorflow/tools/lib_package/BUILD are removed.
  # Till then, must manually run the test since these tests are
  # not covered by the continuous integration.
  bazel test ${BAZEL_OPTS} \
    //tensorflow/tools/lib_package:libtensorflow_test \
    //tensorflow/tools/lib_package:libtensorflow_java_test

  bazel build ${BAZEL_OPTS} \
    //tensorflow/tools/lib_package:libtensorflow.tar.gz \
    //tensorflow/tools/lib_package:libtensorflow_jni.tar.gz \
    //tensorflow/java:libtensorflow.jar \
    //tensorflow/java:libtensorflow-src.jar \
    //tensorflow/tools/lib_package:libtensorflow_proto.zip

  mkdir -p ${DIR}

  cp bazel-bin/tensorflow/tools/lib_package/libtensorflow.tar.gz ${DIR}/libtensorflow${TARBALL_SUFFIX}.tar.gz
  cp bazel-bin/tensorflow/tools/lib_package/libtensorflow_jni.tar.gz ${DIR}/libtensorflow_jni${TARBALL_SUFFIX}.tar.gz
  cp bazel-bin/tensorflow/java/libtensorflow.jar ${DIR}
  cp_normalized_srcjar bazel-bin/tensorflow/java/libtensorflow-src.jar ${DIR}/libtensorflow-src.jar
  cp bazel-genfiles/tensorflow/tools/lib_package/libtensorflow_proto.zip ${DIR}
  chmod -x ${DIR}/*
}

# Helper function to copy a srcjar after moving any source files
# directly under the root to the "maven-style" src/main/java layout
#
# Source files generated by annotation processors appear directly
# under the root of srcjars jars created by bazel, rather than under
# the maven-style src/main/java subdirectory.
#
# Bazel manages annotation generated source as follows: First, it
# calls javac with options that create generated files under a
# bazel-out directory. Next, it archives the generated source files
# into a srcjar directly under the root. There doesn't appear to be a
# simple way to parameterize this from bazel, hence this helper to
# "normalize" the srcjar layout.
#
# Arguments:
#   src_jar - path to the original srcjar
#   dest_jar - path to the destination
# Returns:
#   None
function cp_normalized_srcjar() {
  local src_jar="$1"
  local dest_jar="$2"
  if [[ -z "${src_jar}" || -z "${dest_jar}" ]]; then
    echo "Unexpected: missing arguments" >&2
    exit 2
  fi
  local tmp_dir
  tmp_dir=$(mktemp -d)
  cp "${src_jar}" "${tmp_dir}/orig.jar"
  pushd "${tmp_dir}"
  # Extract any src/ files
  jar -xf "${tmp_dir}/orig.jar" src/
  # Extract any org/ files under src/main/java
  (mkdir -p src/main/java && cd src/main/java && jar -xf "${tmp_dir}/orig.jar" org/)
  # Repackage src/
  jar -cMf "${tmp_dir}/new.jar" src
  popd
  cp "${tmp_dir}/new.jar" "${dest_jar}"
  rm -rf "${tmp_dir}"
}<|MERGE_RESOLUTION|>--- conflicted
+++ resolved
@@ -51,13 +51,8 @@
   rm -rf ${DIR}
 
   TARBALL_SUFFIX="${1}"
-<<<<<<< HEAD
-  BAZEL="bazel --bazelrc ./tensorflow/tools/ci_build/install/.bazelrc"
-  BAZEL_OPTS="-c opt --cxxopt=-D_GLIBCXX_USE_CXX11_ABI=0"
-=======
   BAZEL_OPTS="-c opt --cxxopt=-D_GLIBCXX_USE_CXX11_ABI=0"
   export CC_OPT_FLAGS='-mavx'
->>>>>>> ad07a86d
   if [ "${TF_NEED_CUDA}" == "1" ]; then
     BAZEL_OPTS="${BAZEL_OPTS} --config=cuda"
   fi
