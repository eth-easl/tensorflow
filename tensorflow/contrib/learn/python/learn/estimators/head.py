--- conflicted
+++ resolved
@@ -1040,19 +1040,6 @@
   """Creates and returns training op for centered bias."""
   if (logits_dimension is None) or (logits_dimension < 1):
     raise ValueError("Invalid logits_dimension %s." % logits_dimension)
-<<<<<<< HEAD
-  batch_size = array_ops.shape(labels)[0]
-  logits = array_ops.reshape(
-      array_ops.tile(centered_bias, (batch_size,)),
-      (batch_size, logits_dimension))
-  with ops.name_scope(None, "centered_bias", (labels, logits)):
-    centered_bias_loss = math_ops.reduce_mean(
-        loss_fn(logits, labels), name="training_loss")
-  # Learn central bias by an optimizer. 0.1 is a convervative lr for a
-  # single variable.
-  return training.AdagradOptimizer(0.1).minimize(
-      centered_bias_loss, var_list=(centered_bias,), name="centered_bias_step")
-=======
   with ops.name_scope(None, "centered_bias_step", (labels,)) as name:
     batch_size = array_ops.shape(labels)[0]
     logits = array_ops.reshape(
@@ -1065,7 +1052,6 @@
   # single variable.
   return training.AdagradOptimizer(0.1).minimize(
       centered_bias_loss, var_list=(centered_bias,), name=name)
->>>>>>> 49c0c172
 
 
 def _head_prefixed(head_name, val):
